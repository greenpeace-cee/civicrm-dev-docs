--- conflicted
+++ resolved
@@ -99,17 +99,12 @@
     ```smarty
     <p>{ts}Hello, world!{/ts}</p>
     ```
-
-<<<<<<< HEAD
+    
 For `title` attributes in `<a>` links, within CiviCRM these usually only appear in links that aren't within a larger block of text or where there is no clickable text, such as a datepicker icon. In this situation, the title text needs to be translated:
-=======
-Hyperlinks within larger blocks of text are an exception to this rule, where you should place the `<a>` tags within the `ts`. Any link parameters should be provided as arguments to the ts. For example:
->>>>>>> 859eacc6
-
-!!! failure "Bad"
-
-    ```smarty
-<<<<<<< HEAD
+
+!!! failure "Bad"
+
+    ```smarty
     {ts}<a href="https://www.example.org/civicrm/something?reset=1" title="List participants for this event (all statuses)">Participants</a>{/ts}
     ```
 
@@ -125,15 +120,6 @@
 
     ```smarty
     <a title="{ts}Select Date{/ts}"><i class="crm-i fa-calendar"></i></a>
-=======
-    {ts}Here is a block of text with a link to the <a href="https://www.civicrm.org" target="_blank">CiviCRM Web Site</a>.{/ts}
-    ```
-
-!!! success "Less bad"
-
-    ```smarty
-    {ts 1='href="https://www.civicrm.org" target="_blank"'}Here is a block of text with a link to the <a %1>CiviCRM Web Site</a>.{/ts}
->>>>>>> 859eacc6
     ```
 
 ### Avoid multi-line strings
